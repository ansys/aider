--- conflicted
+++ resolved
@@ -41,25 +41,13 @@
     if functions is not None:
         kwargs["functions"] = functions
 
-<<<<<<< HEAD
-    # we are abusing the openai object to stash these values
-    if hasattr(openai, "api_deployment_id"):
-        kwargs["deployment_id"] = openai.api_deployment_id
-    if hasattr(openai, "api_engine"):
-        kwargs["engine"] = openai.api_engine
-
-    if "openrouter.ai" in openai.api_base:
-        kwargs["headers"] = {"HTTP-Referer": "http://aider.chat", "X-Title": "Aider"}
-
     # Check conditions to switch to gpt-4-vision-preview
-    if "openrouter.ai" not in openai.api_base and model_name.startswith("gpt-4"):
+    if client and client.base_url.host != "openrouter.ai" and model_name.startswith("gpt-4"):
         if any(isinstance(msg.get("content"), list) and any("image_url" in item for item in msg.get("content") if isinstance(item, dict)) for msg in messages):
             kwargs['model'] = "gpt-4-vision-preview"
             # looks like gpt-4-vision is limited to max tokens of 4096
             kwargs["max_tokens"] = 4096
 
-=======
->>>>>>> 560759f0
     key = json.dumps(kwargs, sort_keys=True).encode()
 
     # Generate SHA1 hash of kwargs and append it to chat_completion_call_hashes
