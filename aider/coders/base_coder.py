--- conflicted
+++ resolved
@@ -801,11 +801,7 @@
     def auto_commit(self):
         context = self.get_context_from_history(self.cur_messages)
         res = self.repo.commit(context=context, prefix="aider: ")
-<<<<<<< HEAD
-        if not res:
-=======
         if res:
->>>>>>> 9ab21d36
             commit_hash, commit_message = res
             self.last_aider_commit_hash = commit_hash
 
