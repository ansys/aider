--- conflicted
+++ resolved
@@ -12,11 +12,7 @@
 from aider.repo import GitRepo
 from aider.versioncheck import check_version
 
-<<<<<<< HEAD
-from .dump import dump  # noqa: F402
-=======
 from .dump import dump  # noqa: F401
->>>>>>> 5bb3935f
 
 
 def get_git_root():
@@ -31,21 +27,11 @@
 def guessed_wrong_repo(io, git_root, fnames, git_dname):
     """After we parse the args, we can determine the real repo. Did we guess wrong?"""
 
-<<<<<<< HEAD
-    dump(git_root)
-
-=======
->>>>>>> 5bb3935f
     try:
         check_repo = Path(GitRepo(io, fnames, git_dname).root).resolve()
     except FileNotFoundError:
         return
 
-<<<<<<< HEAD
-    dump(check_repo)
-
-=======
->>>>>>> 5bb3935f
     # we had no guess, rely on the "true" repo result
     if not git_root:
         return str(check_repo)
@@ -54,13 +40,6 @@
     if check_repo == git_root:
         return
 
-<<<<<<< HEAD
-    print("guessed the wrong repo")
-    dump(check_repo)
-    dump(git_root)
-
-=======
->>>>>>> 5bb3935f
     return str(check_repo)
 
 
@@ -447,10 +426,6 @@
     if args.git and not force_git_root:
         right_repo_root = guessed_wrong_repo(io, git_root, fnames, git_dname)
         if right_repo_root:
-<<<<<<< HEAD
-            print("guessed wrong")
-=======
->>>>>>> 5bb3935f
             return main(argv, input, output, right_repo_root)
 
     io.tool_output(f"Aider v{__version__}")
